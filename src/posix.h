/*
 * Copyright (C) the libgit2 contributors. All rights reserved.
 *
 * This file is part of libgit2, distributed under the GNU GPL v2 with
 * a Linking Exception. For full terms see the included COPYING file.
 */
#ifndef INCLUDE_posix_h__
#define INCLUDE_posix_h__

#include "common.h"
#include <fcntl.h>
#include <time.h>
#include "fnmatch.h"

/* stat: file mode type testing macros */
#ifndef S_IFGITLINK
#define S_IFGITLINK 0160000
#define S_ISGITLINK(m) (((m) & S_IFMT) == S_IFGITLINK)
#endif

#ifndef S_IFLNK
#define S_IFLNK 0120000
#undef _S_IFLNK
#define _S_IFLNK S_IFLNK
#endif

#ifndef S_IXUSR
#define S_IXUSR 00100
#endif

#ifndef S_ISLNK
#define S_ISLNK(m) (((m) & _S_IFMT) == _S_IFLNK)
#endif

#ifndef S_ISDIR
#define S_ISDIR(m) (((m) & _S_IFMT) == _S_IFDIR)
#endif

#ifndef S_ISREG
#define S_ISREG(m) (((m) & _S_IFMT) == _S_IFREG)
#endif

#ifndef S_ISFIFO
#define S_ISFIFO(m) (((m) & _S_IFMT) == _S_IFIFO)
#endif

/* if S_ISGID is not defined, then don't try to set it */
#ifndef S_ISGID
#define S_ISGID 0
#endif

#ifndef O_BINARY
#define O_BINARY 0
#endif
#ifndef O_CLOEXEC
#define O_CLOEXEC 0
#endif

/* access() mode parameter #defines	*/
#ifndef F_OK
#define F_OK 0 /* existence check */
#endif
#ifndef W_OK
#define W_OK 2 /* write mode check */
#endif
#ifndef R_OK
#define R_OK 4 /* read mode check */
#endif

/* Determine whether an errno value indicates that a read or write failed
 * because the descriptor is blocked.
 */
#if defined(EWOULDBLOCK)
#define GIT_ISBLOCKED(e) ((e) == EAGAIN || (e) == EWOULDBLOCK)
#else
#define GIT_ISBLOCKED(e) ((e) == EAGAIN)
#endif

/* define some standard errnos that the runtime may be missing.  for example,
 * mingw lacks EAFNOSUPPORT. */
#ifndef EAFNOSUPPORT
#define EAFNOSUPPORT (INT_MAX-1)
#endif

typedef int git_file;

/**
 * Standard POSIX Methods
 *
 * All the methods starting with the `p_` prefix are
 * direct ports of the standard POSIX methods.
 *
 * Some of the methods are slightly wrapped to provide
 * saner defaults. Some of these methods are emulated
 * in Windows platforms.
 *
 * Use your manpages to check the docs on these.
 */

extern ssize_t p_read(git_file fd, void *buf, size_t cnt);
extern int p_write(git_file fd, const void *buf, size_t cnt);

#define p_close(fd) close(fd)
#define p_umask(m) umask(m)

extern int p_open(const char *path, int flags, ...);
extern int p_creat(const char *path, mode_t mode);
extern int p_getcwd(char *buffer_out, size_t size);
extern int p_rename(const char *from, const char *to);

<<<<<<< HEAD
=======
extern int git__page_size(size_t *page_size);

#ifndef GIT_WIN32

#define p_stat(p,b) stat(p, b)
#define p_chdir(p) chdir(p)
#define p_rmdir(p) rmdir(p)
#define p_chmod(p,m) chmod(p, m)
#define p_access(p,m) access(p,m)
#define p_ftruncate(fd, sz) ftruncate(fd, sz)
#define p_recv(s,b,l,f) recv(s,b,l,f)
#define p_send(s,b,l,f) send(s,b,l,f)
typedef int GIT_SOCKET;
#define INVALID_SOCKET -1

#define p_localtime_r localtime_r
#define p_gmtime_r gmtime_r

#else

typedef SOCKET GIT_SOCKET;
extern struct tm * p_localtime_r (const time_t *timer, struct tm *result);
extern struct tm * p_gmtime_r (const time_t *timer, struct tm *result);

#endif

>>>>>>> 62e562f9
/**
 * Platform-dependent methods
 */
#ifdef GIT_WIN32
#	include "win32/posix.h"
#else
#	include "unix/posix.h"
#endif

#include "strnlen.h"

#ifdef NO_READDIR_R
#	include <dirent.h>
GIT_INLINE(int) p_readdir_r(DIR *dirp, struct dirent *entry, struct dirent **result)
{
	GIT_UNUSED(entry);
	*result = readdir(dirp);
	return 0;
}
#else /* NO_READDIR_R */
#	define p_readdir_r(d,e,r) readdir_r(d,e,r)
#endif

#ifdef NO_ADDRINFO
#	include <netdb.h>
struct addrinfo {
	struct hostent *ai_hostent;
	struct servent *ai_servent;
	struct sockaddr_in ai_addr_in;
	struct sockaddr *ai_addr;
	size_t ai_addrlen;
	int ai_family;
	int ai_socktype;
	int ai_protocol;
	long ai_port;
	struct addrinfo *ai_next;
};

extern int p_getaddrinfo(const char *host, const char *port,
	struct addrinfo *hints, struct addrinfo **info);
extern void p_freeaddrinfo(struct addrinfo *info);
extern const char *p_gai_strerror(int ret);
#else
#	define p_getaddrinfo(a, b, c, d) getaddrinfo(a, b, c, d)
#	define p_freeaddrinfo(a) freeaddrinfo(a)
#	define p_gai_strerror(c) gai_strerror(c)
#endif /* NO_ADDRINFO */

#endif<|MERGE_RESOLUTION|>--- conflicted
+++ resolved
@@ -108,35 +108,8 @@
 extern int p_getcwd(char *buffer_out, size_t size);
 extern int p_rename(const char *from, const char *to);
 
-<<<<<<< HEAD
-=======
 extern int git__page_size(size_t *page_size);
 
-#ifndef GIT_WIN32
-
-#define p_stat(p,b) stat(p, b)
-#define p_chdir(p) chdir(p)
-#define p_rmdir(p) rmdir(p)
-#define p_chmod(p,m) chmod(p, m)
-#define p_access(p,m) access(p,m)
-#define p_ftruncate(fd, sz) ftruncate(fd, sz)
-#define p_recv(s,b,l,f) recv(s,b,l,f)
-#define p_send(s,b,l,f) send(s,b,l,f)
-typedef int GIT_SOCKET;
-#define INVALID_SOCKET -1
-
-#define p_localtime_r localtime_r
-#define p_gmtime_r gmtime_r
-
-#else
-
-typedef SOCKET GIT_SOCKET;
-extern struct tm * p_localtime_r (const time_t *timer, struct tm *result);
-extern struct tm * p_gmtime_r (const time_t *timer, struct tm *result);
-
-#endif
-
->>>>>>> 62e562f9
 /**
  * Platform-dependent methods
  */
