--- conflicted
+++ resolved
@@ -10,15 +10,6 @@
 #include <time.h>
 #include <stdlib.h>
 
-<<<<<<< HEAD
-#ifdef _MSC_VER
-#	include "inttypes.h"
-#else
-//#	include <inttypes.h>
-#endif
-
-=======
->>>>>>> 211e117a
 #ifdef __cplusplus
 # define GIT_BEGIN_DECL extern "C" {
 # define GIT_END_DECL	}
